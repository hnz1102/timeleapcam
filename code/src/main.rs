use anyhow;
use std::{thread, time::Duration};
use esp_camera_rs::Camera;
use esp_idf_hal::peripherals::Peripherals;
use esp_idf_hal::gpio::{PinDriver, Gpio2};
use esp_idf_svc::wifi::EspWifi;
use esp_idf_sys::camera;
use log::info;
use std::net::Ipv4Addr;

use esp_idf_svc::nvs::{EspNvsPartition, NvsDefault, EspNvs, NvsPartitionId};
use esp_idf_svc::sntp::{EspSntp, SyncStatus, SntpConf, OperatingMode, SyncMode};
use esp_idf_hal::adc::{config::Config as AdcConfig, AdcChannelDriver, AdcDriver};
use std::time::{SystemTime, UNIX_EPOCH};
use chrono::{DateTime, Utc};
use chrono::{Local, Duration as ChronoDuration, FixedOffset, NaiveDate, Datelike, Timelike};

//use esp_hal_procmacros::ram;

mod wifi;
mod capture;
mod autofocus;
mod emmc;
mod imagefiles;
mod server;
mod config;
mod touchpad;
mod monitoring;

use touchpad::{TouchPad, KeyEvent, Key};
use config::ConfigData;
use capture::Capture;
use emmc::EMMCHost;
use server::LeapTime;
use monitoring::Monitoring;

#[derive(PartialEq)]
enum SleepMode {
    SleepModeLight,
    SleepModeDeep,
}

const MAX_NVS_STR_SIZE : usize = 3072;

#[link_section = ".rtc.data"]
static mut IMAGE_COUNT_ID: u32 = 0;

#[link_section = ".rtc.data"]
static mut DEEP_SLEEP_AUTO_CAPTURE: bool = false;

#[link_section = ".rtc.data"]
static mut NEXT_CAPTURE_TIME: u64 = 0;

#[link_section = ".rtc.data"]
static mut DURATION_TIME: u32 = 0;

#[link_section = ".rtc.data"]
static mut CURRENT_RESOLUTION: u32 = 0;

#[link_section = ".rtc.data"]
static mut CURRENT_TRACK_ID: u32 = 0;

#[link_section = ".rtc.data"]
static mut LAST_CAPTURE_TIME: u64 = 0;

#[link_section = ".rtc.data"]
static mut LAST_POSTED_TIME: u64 = 0;

#[link_section = ".rtc.data"]
static mut CAPTURE_START_TIME: u64 = 0;

#[link_section = ".rtc.data"]
static mut CAPTURE_END_TIME: u64 = 0;

fn main() -> anyhow::Result<()> {
    esp_idf_svc::sys::link_patches();
    esp_idf_svc::log::EspLogger::initialize_default();

    // Peripherals Initialize
    let peripherals = Peripherals::take().unwrap();

    // eMMC and Camera Power On (low active)
    let mut emmc_cam_power = PinDriver::output(peripherals.pins.gpio3).unwrap();
    emmc_cam_power.set_high().expect("Set emmc_cam_power high failure");
    // emmc_cam_power.set_low().expect("Set emmc_cam_power low failure");

    // TouchPad
    let mut touchpad = TouchPad::new();
    touchpad.start();
    thread::sleep(Duration::from_millis(100));

    // operating mode
    let mut operating_mode = false;

    // wakeup reason
    let wakeup_reason : u32;
    unsafe {
        wakeup_reason = esp_idf_sys::esp_sleep_get_wakeup_cause();
        info!("Wakeup reason: {:?}", wakeup_reason);
        match wakeup_reason {
            esp_idf_sys::esp_sleep_source_t_ESP_SLEEP_WAKEUP_TOUCHPAD => {
                operating_mode = true;
                info!("Wakeup by touchpad");
            },
            esp_idf_sys::esp_sleep_source_t_ESP_SLEEP_WAKEUP_TIMER => {
                info!("Wakeup by timer");
            },
            esp_idf_sys::esp_sleep_source_t_ESP_SLEEP_WAKEUP_UNDEFINED => {
                info!("Power ON boot");
                if touchpad.get_touchpad_status(Key::Center) {
                    info!("Erase NVS flash...");
                    esp_idf_sys::nvs_flash_erase();
                    thread::sleep(Duration::from_millis(1000));
                }    
                esp_idf_sys::nvs_flash_init();
                operating_mode = true;
            },
            _ => {
                info!("Wakeup by Unknown");
            }
        }
    }
    // Initialize Configuration Data
    let mut config_data = ConfigData::new();

    // XIAO ESP32S3 is always in operating mode
    operating_mode = true;

    // Initialize NVS
    let nvs_default_partition = EspNvsPartition::<NvsDefault>::take().unwrap();
    let mut nvs = match EspNvs::new(nvs_default_partition, "storage", true) {
        Ok(nvs) => { info!("NVS storage area initialized"); nvs },
        Err(ref e) => {
            panic!("NVS initialization failed {:?}", e); }
    };

    // Load config
    let mut nvs_buf : [u8 ; MAX_NVS_STR_SIZE] = [0; MAX_NVS_STR_SIZE];
    let nvs_value = match nvs.get_str("config", &mut nvs_buf){
        Ok(value) => { info!("Try to read NVS config"); value },
        Err(ref e) => { info!("NVS config not found {:?}", e); None }
    };
    if nvs_value == None {
        info!("NVS config not found. Set default config");
        set_default_config(&mut config_data, &mut nvs);
        thread::sleep(Duration::from_millis(1000));
    }
    else {
        // info!("NVS config found {:?}", nvs_value);
        match config_data.load_config(nvs_value) {
            Ok(_) => { info!("Config load success"); },
            Err(ref e) => { 
                info!("Config load failed {:?}", e);
                set_default_config(&mut config_data, &mut nvs);
                thread::sleep(Duration::from_millis(1000));
            },
        }    
    }

    // Initialize ADC
    // let mut adc = AdcDriver::new(peripherals.adc1, &AdcConfig::new().calibration(true))?;
    // let mut adc_pin : AdcChannelDriver<'_, {esp_idf_sys::adc_atten_t_ADC_ATTEN_DB_11}, Gpio2> = AdcChannelDriver::new(peripherals.pins.gpio2)?;
    // let battery_voltage : f32 =  adc.read(&mut adc_pin).unwrap() as f32 * 2.0 / 1000.0;
    // info!("Battery Voltage: {:.2}V", battery_voltage);
    // emmc initialize
    let mut emmc = EMMCHost::new();
    emmc.mount(); 
    // emmc.format();
    // imagefiles::delete_all_files(Path::new("/eMMC"));

    let mut server_info = server::ControlServerInfo::new();
    // config_data
    // info!("Start config_data: {:?}", config_data);
    info!("Auto Capture: {:?}", unsafe { DEEP_SLEEP_AUTO_CAPTURE } );
    info!("Image Count ID: {:?}", unsafe { IMAGE_COUNT_ID });

    let mut current_resolution = camera::framesize_t_FRAMESIZE_VGA;
    if operating_mode {
        // operating mode
        server_info.duration = config_data.duration;
        server_info.resolution = config_data.resolution;
        server_info.track_id = config_data.track_id;
    }
    else {
        // wakeup
        server_info.duration = unsafe { DURATION_TIME };
        server_info.resolution = unsafe { CURRENT_RESOLUTION };
        server_info.track_id = unsafe { CURRENT_TRACK_ID };
        current_resolution = server_info.resolution;

    }
    server_info.auto_capture = config_data.auto_capture;
    server_info.idle_in_sleep_time = config_data.idle_in_sleep_time;
    server_info.timezone = config_data.timezone_offset;
    server_info.autofocus_once = config_data.autofocus_once;
    server_info.last_capture_date_time = SystemTime::UNIX_EPOCH + Duration::from_secs(unsafe { LAST_CAPTURE_TIME });
    server_info.last_posted_date_time = SystemTime::UNIX_EPOCH + Duration::from_secs(unsafe { LAST_POSTED_TIME });
    server_info.capture_start_time = SystemTime::UNIX_EPOCH + Duration::from_secs(unsafe { CAPTURE_START_TIME });
    server_info.capture_end_time = SystemTime::UNIX_EPOCH + Duration::from_secs(unsafe { CAPTURE_END_TIME });
    server_info.query_prompt = config_data.query_prompt.clone();
    server_info.query_openai = config_data.query_openai;
    server_info.openai_model = config_data.model.clone();
    server_info.status_report = config_data.status_report;
    server_info.status_report_interval = config_data.status_report_interval;
    server_info.post_interval = config_data.post_interval;
    let mut next_capture_time = UNIX_EPOCH + Duration::from_secs(unsafe { NEXT_CAPTURE_TIME });
    let mut capture_count = unsafe { IMAGE_COUNT_ID };
    let mut current_track_id = server_info.track_id;
    let mut current_duration = server_info.duration;
    let dt_utc : DateTime<Utc> = DateTime::<Utc>::from(next_capture_time);
    let fixed_offset = FixedOffset::east_opt(config_data.timezone_offset * 3600).unwrap();
    let dt_local = DateTime::<Local>::from_naive_utc_and_offset(dt_utc.naive_utc(), fixed_offset);
    info!("Next Capture Time: {}", dt_local.format("%Y-%m-%d %H:%M:%S"));

    let status_post_need = server_info.status_report && (capture_count % server_info.status_report_interval) == 0;
    // current_settings into server_info
    server_info.leap_time = LeapTime {
        year: -1,
        month: -1,
        day: config_data.leap_day,
        hour: config_data.leap_hour,
        minute: config_data.leap_minute,
        second: 0,
    };

    // wifi initialize
    let mut wifi_dev : Result<Box<EspWifi>, anyhow::Error> = Result::Err(anyhow::anyhow!("WiFi not connected"));
    let mut server_enalbed = false;
    let mut server : Option<server::ControlServer> = match operating_mode || config_data.query_openai || status_post_need {
        true => {
            wifi_dev = wifi::wifi_connect(peripherals.modem, &config_data.wifi_ssid, &config_data.wifi_psk);
            match &wifi_dev {
                Ok(_) => { info!("WiFi connected"); },
                Err(ref e) => { info!("{:?}", e); }
            }
            let rssi = wifi::get_rssi();
            info!("RSSI: {}dBm", rssi);
            // ssid
            let ssid = config_data.wifi_ssid.clone();
            info!("Connected SSID: {:?}", ssid);
            // Get my IP address
            let mut ip_addr : Ipv4Addr; 
            loop {
                ip_addr = wifi_dev.as_ref().unwrap().sta_netif().get_ip_info().unwrap().ip;
                if ip_addr != Ipv4Addr::new(0, 0, 0, 0) {
                    break;
                }
                info!("Waiting for WiFi connection...");
                thread::sleep(Duration::from_secs(1));
            }
            info!("My IP address: {}", ip_addr);
            
            // NTP Server
            let sntp_conf = SntpConf {
                servers: ["time.aws.com",
                            "time.google.com",
                            "time.cloudflare.com",
                            "ntp.nict.jp"],
                operating_mode: OperatingMode::Poll,
                sync_mode: SyncMode::Immediate,
            };
            let ntp = EspSntp::new(&sntp_conf).unwrap();

            // NTP Sync
            // let now = SystemTime::now();
            // if now.duration_since(UNIX_EPOCH).unwrap().as_millis() < 1700000000 {
            info!("NTP Sync Start..");
            // wait for sync
            while ntp.get_sync_status() != SyncStatus::Completed {
                thread::sleep(Duration::from_millis(10));
            }
            let now = SystemTime::now();
            let dt_now : DateTime<Utc> = now.into();
            let formatted = format!("{}", dt_now.format("%Y-%m-%d %H:%M:%S"));
            info!("NTP Sync Completed: {}", formatted);

            // HTTP Server
            let mut server = match server::ControlServer::new(&server_info) {
                Ok(server_ctx) => {
                    info!("HTTP Server started");
                    server_ctx
                }
                Err(e) => {
                    info!("Failed to start HTTP Server: {:?}", e);
                    return Result::Err(anyhow::anyhow!("Failed to start HTTP Server"));
                }
            };
            server.start();
            server.set_server_info(server_info.clone());
            server_enalbed = true;
            Some(server)
        },
        false => {
            None
        }
    };

    // Initialize the camera
    let cam = Camera::new(
        peripherals.pins.gpio43,    // PWDN
        peripherals.pins.gpio0,     // RESET
        peripherals.pins.gpio10,    // XCLK
        peripherals.pins.gpio40,    // SIOD
        peripherals.pins.gpio39,    // SIOC
        peripherals.pins.gpio15,    // Y2
        peripherals.pins.gpio17,    // Y3
        peripherals.pins.gpio18,    // Y4
        peripherals.pins.gpio16,    // Y5
        peripherals.pins.gpio14,    // Y6
        peripherals.pins.gpio12,    // Y7
        peripherals.pins.gpio11,    // Y8
        peripherals.pins.gpio48,    // Y9
        peripherals.pins.gpio38,    // VSYNC
        peripherals.pins.gpio47,    // HREF
        peripherals.pins.gpio13,    // PCLK
        20000000,                    // XCLK frequency
        10,                         // JPEG quality
        2,                         // Frame buffer count
        camera::camera_grab_mode_t_CAMERA_GRAB_LATEST,        // grab mode
        // camera::camera_grab_mode_t_CAMERA_GRAB_WHEN_EMPTY,    // grab mode
        current_resolution,        // frame size have to be maximum resolution
    );
    let camera_device : Camera = match cam {
        Ok(cam) => {
            cam
        }
        Err(e) => {
            info!("Failed to initialize camera: {:?}", e);
            return Result::Err(anyhow::anyhow!("Failed to initialize camera"));
        }
    };

    let mut capture = Capture::new(camera_device, "/eMMC");
    capture.start();
    let monitoring_thread = Monitoring::new(config_data.model.clone(), config_data.api_key.clone());
    monitoring_thread.set_post_access_token(config_data.post_account.clone(),
        config_data.post_access_token.clone(), config_data.post_message_trigger.clone());
    monitoring_thread.set_storage_access_token(config_data.storage_account.clone(),
                                               config_data.storage_access_token.clone(),
                                               config_data.storage_signed_key.clone());
    monitoring_thread.set_last_posted_date_time(server_info.last_posted_date_time, server_info.post_interval);
    monitoring_thread.start();
    if operating_mode {
        unsafe { DEEP_SLEEP_AUTO_CAPTURE = false; }
        config_data.auto_capture = false;
    }

    let mut one_shot = false;
    loop {
        // imagefiles::list_files(Path::new("/eMMC"));
        if config_data.auto_capture || unsafe { DEEP_SLEEP_AUTO_CAPTURE } {
            server_info.capture_started = true;
        }
        // read battery voltage
        let battery_voltage : f32 =  adc.read(&mut adc_pin).unwrap() as f32 * 2.0 / 1000.0;

        if operating_mode {
            let rssi = wifi::get_rssi();
            if rssi == 0 {
                wifi_reconnect(&mut wifi_dev.as_mut().unwrap());
            }
            server.as_mut().unwrap().set_current_rssi(rssi);
<<<<<<< HEAD
            // read battery voltage
            // let battery_voltage : f32 =  adc.read(&mut adc_pin).unwrap() as f32 * 2.0 / 1000.0;
            // server.as_mut().unwrap().set_current_battery_voltage(battery_voltage);
=======
            server.as_mut().unwrap().set_current_battery_voltage(battery_voltage);
>>>>>>> dc09ec91
            server_info = server.as_mut().unwrap().get_server_info().clone();

            // check save config
            if server_info.need_to_save {
                server_info.need_to_save = false;
                config_data.auto_capture = server_info.auto_capture;
                config_data.duration = server_info.duration;
                config_data.resolution = server_info.resolution;
                config_data.track_id = server_info.track_id;
                config_data.timezone_offset = server_info.timezone;
                config_data.idle_in_sleep_time = server_info.idle_in_sleep_time;
                config_data.query_openai = server_info.query_openai;
                config_data.query_prompt = server_info.query_prompt.clone();
                config_data.model = server_info.openai_model.clone();
                config_data.autofocus_once = server_info.autofocus_once;
                config_data.status_report = server_info.status_report;
                config_data.status_report_interval = server_info.status_report_interval;
                config_data.post_interval = server_info.post_interval;
                config_data.leap_day = server_info.leap_time.day;
                config_data.leap_hour = server_info.leap_time.hour;
                config_data.leap_minute = server_info.leap_time.minute;
                let save_config = config_data.get_all_config();
                let toml_cfg = convert_config_to_toml_string(&save_config);
                match nvs.set_str("config", toml_cfg.as_str()) {
                    Ok(_) => { info!("Save config"); },
                    Err(ref e) => { info!("Set default config failed {:?}", e); }
                }
                server.as_mut().unwrap().set_server_info(server_info.clone());
            }
            one_shot = server.as_mut().unwrap().get_one_shot();
            current_duration = server_info.duration;
<<<<<<< HEAD
            // server.as_mut().unwrap().set_server_capture_started(server_info.capture_started);
            // if server_info.latest_access_time.elapsed().unwrap().as_secs() > config_data.idle_in_sleep_time as u64 {
            //     if operating_mode_start_time.elapsed().unwrap().as_secs() > config_data.idle_in_sleep_time as u64 {
            //         operating_mode = false;
            //         // emmc_cam_power.set_high().expect("Set emmc_cam_power high failure");
            //         deep_and_light_sleep_start(SleepMode::SleepModeDeep, 0);
            //     }
            // }    
=======
            server.as_mut().unwrap().set_server_capture_started(server_info.capture_started);
            if !server_info.capture_started {
                // when idle, check last access time
                if server_info.last_access_time.duration_since(UNIX_EPOCH).unwrap().as_millis() > 1700000000 {
                    let last_access_time = server_info.last_access_time.elapsed().unwrap().as_secs();
                    if last_access_time > config_data.idle_in_sleep_time as u64 {
                        operating_mode = false;
                        emmc_cam_power.set_high().expect("Set emmc_cam_power high failure");
                        deep_and_light_sleep_start(SleepMode::SleepModeDeep, 0);
                    }
                }
            }    
>>>>>>> dc09ec91
        }

        let key_event = touchpad.get_key_event_and_clear();
        for key in key_event {
            match key {
                KeyEvent::CenterKeyUp => {
                    // millisecond
                    let push_time = touchpad.get_button_press_time(Key::Center);
                    if push_time > 3000 {
                        info!("Long press center key");
                        server_info.capture_started = true;
                        server.as_mut().unwrap().set_server_capture_started(server_info.capture_started);
                    }
                    else {
                        info!("Short press center key");
                        server_info.capture_started = true;
                        server.as_mut().unwrap().set_server_capture_started(server_info.capture_started);
                    }
                    if server_info.duration == 0 && server_info.leap_time.day < 0
                        && server_info.leap_time.hour < 0 && server_info.leap_time.minute < 0 {
                        server_info.duration = 90;
                    }                
                },
                _ => {
                }
            }
        }
        if operating_mode && one_shot {
            server_info.capture_started = true;
        }
    
        if server_info.resolution != current_resolution {
            info!("Resolution changed: {} -> {}", current_resolution, server_info.resolution);
            current_resolution = server_info.resolution;
            capture.change_resolution(current_resolution);
        }
        if server_info.capture_started {
            info!("Capture started");
            if current_track_id != server_info.track_id {
                info!("Track ID changed: {} -> {}", current_track_id, server_info.track_id); 
                current_track_id = server_info.track_id;
                capture_count = 0;
            }
            if server_info.autofocus_once {
                if capture_count == 0 {
                    capture.autofocus_request();
                }
            }
            else {
                capture.autofocus_request();
            }
            if capture_count == 0 {
                next_capture_time = SystemTime::now();
            }
            info!("Capture Track ID: {} Count: {} Resolution: {}", current_track_id, capture_count, current_resolution);
            capture.capture_request(current_track_id, capture_count);
            loop {
                if capture.get_capture_status() {
                    info!("Capture done");
                    break;
                }
                thread::sleep(Duration::from_millis(10));
            }
            if server_info.query_openai {
                monitoring_thread.set_query_start(server_info.query_prompt.clone(), current_track_id, capture_count);
                loop {
                    if !monitoring_thread.get_query_status() {
                        let reply = monitoring_thread.get_query_reply();
                        info!("Query reply: {}", reply);
                        break;
                    }
                    thread::sleep(Duration::from_millis(10));
                }
                if monitoring_thread.get_posted_status() {
                    server_info.last_posted_date_time = SystemTime::now();
                    server.as_mut().unwrap().set_last_posted_date_time(server_info.last_posted_date_time);
                    monitoring_thread.set_last_posted_date_time(server_info.last_posted_date_time, server_info.post_interval);
                }
            }
            let capture_info = capture.get_capture_info();
            if capture_info.status {
                info!("Write done {}: width:{} height:{} image_size:{}", capture_count, capture_info.width, capture_info.height, capture_info.size);
                if server_info.status_report && (capture_count % server_info.status_report_interval) == 0 {
                    // capture time
                    let dt_utc : DateTime<Utc> = DateTime::<Utc>::from(SystemTime::now());
                    let fixed_offset = FixedOffset::east_opt(server_info.timezone * 3600).unwrap();
                    let dt_local = DateTime::<Local>::from_naive_utc_and_offset(dt_utc.naive_utc(), fixed_offset);
                    let capture_time = dt_local.format("%Y-%m-%d %H:%M:%S").to_string();
                    let message = format!("STATUS REPORT: {}:{} {} {}V {}dBm", 
                        current_track_id, capture_count, capture_time,
                         battery_voltage, wifi::get_rssi());
                    monitoring_thread.post_message_request(message, current_track_id, capture_count);
                    loop {
                        if !monitoring_thread.get_post_message_status() {
                            break;
                        }
                        thread::sleep(Duration::from_millis(10));
                    }
                }    
                server_info.last_capture_date_time = SystemTime::now();
                if server_enalbed {
                    server.as_mut().unwrap().set_last_capture_date_time(server_info.last_capture_date_time);
                }
                capture_count += 1;
                server_info.current_capture_id = capture_count;
            }
            if one_shot {
                server_info.capture_started = false;
                capture_count = 0;
                server.as_mut().unwrap().set_one_shot_completed();
                thread::sleep(Duration::from_millis(100));
                continue;
            }

            next_capture_time = match get_next_wake_time(
                    server_info.leap_time,
                    server_info.timezone,
                    next_capture_time,
                    server_info.duration,
                    server_info.capture_start_time,
                    server_info.capture_end_time) {
                Some(time) => time,
                None => {
                    info!("Capture end");
                    server_info.capture_started = false;
                    if server_enalbed {
                        server.as_mut().unwrap().set_server_capture_started(server_info.capture_started);
                    }
                    capture_count = 0;
                    unsafe {
                        IMAGE_COUNT_ID = capture_count;
                        DEEP_SLEEP_AUTO_CAPTURE = server_info.capture_started;
                        DURATION_TIME = current_duration;
                        CURRENT_RESOLUTION = current_resolution;
                        CURRENT_TRACK_ID = current_track_id;
                        LAST_CAPTURE_TIME = server_info.last_capture_date_time.duration_since(UNIX_EPOCH).unwrap().as_secs() as u64;
                        LAST_POSTED_TIME = server_info.last_posted_date_time.duration_since(UNIX_EPOCH).unwrap().as_secs() as u64;
                        CAPTURE_START_TIME = server_info.capture_start_time.duration_since(UNIX_EPOCH).unwrap().as_secs() as u64;
                        CAPTURE_END_TIME = server_info.capture_end_time.duration_since(UNIX_EPOCH).unwrap().as_secs() as u64;
                    }
                    emmc_cam_power.set_high().expect("Set emmc_cam_power high failure");
                    deep_and_light_sleep_start(SleepMode::SleepModeDeep, 0);
                    SystemTime::now() // not reached
                }
            };
            // parse next_capture_time to string
            let dt_utc : DateTime<Utc> = DateTime::<Utc>::from(next_capture_time);
            let fixed_offset = FixedOffset::east_opt(server_info.timezone * 3600).unwrap();
            let dt_local = DateTime::<Local>::from_naive_utc_and_offset(dt_utc.naive_utc(), fixed_offset);
            info!("Next Capture Time: {}", dt_local.format("%Y-%m-%d %H:%M:%S"));
            let sleep_time = match next_capture_time.duration_since(SystemTime::now()) {
                Ok(duration) => duration,
                Err(e) => {
                    info!("Time calculation error: {:?}", e);
                    Duration::from_secs(1)
                }
            };
            info!("Sleep: {:?}", sleep_time);
            match sleep_time.as_secs() {
                0 => {
                    thread::sleep(Duration::from_millis(1000));
                },
                1..=60 => { // 0-60s is OS sleep
                    thread::sleep(sleep_time);
                }
                _ => {
                    unsafe {
                        IMAGE_COUNT_ID = capture_count;
                        DEEP_SLEEP_AUTO_CAPTURE = true;
                        NEXT_CAPTURE_TIME = next_capture_time.duration_since(UNIX_EPOCH).unwrap().as_secs() as u64;
                        DURATION_TIME = current_duration;
                        CURRENT_RESOLUTION = current_resolution;
                        CURRENT_TRACK_ID = current_track_id;
                        LAST_CAPTURE_TIME = server_info.last_capture_date_time.duration_since(UNIX_EPOCH).unwrap().as_secs() as u64;
                        LAST_POSTED_TIME = server_info.last_posted_date_time.duration_since(UNIX_EPOCH).unwrap().as_secs() as u64;
                        CAPTURE_START_TIME = server_info.capture_start_time.duration_since(UNIX_EPOCH).unwrap().as_secs() as u64;
                        CAPTURE_END_TIME = server_info.capture_end_time.duration_since(UNIX_EPOCH).unwrap().as_secs() as u64;
                    }
                    // emmc_cam_power.set_high().expect("Set emmc_cam_power high failure");
                    deep_and_light_sleep_start(SleepMode::SleepModeDeep, sleep_time.as_secs());
                }
            }
        }
        else {
            if capture_count > 0 {
                capture_count = 0;
            }
            thread::sleep(Duration::from_millis(100));
        }
    }
}

// duration: > 0: Capture every duration seconds, = 0: Capture at specific time by LeapTime
fn get_next_wake_time(lt: LeapTime, timezone: i32, mut next_capture_time: SystemTime, duration: u32,
    capture_start_time: SystemTime, capture_end_time: SystemTime ) -> Option<SystemTime> {
    let now = SystemTime::now();
    let start_time_utc_str = DateTime::<Utc>::from(capture_start_time).format("%Y-%m-%d %H:%M:%S").to_string();
    let end_time_utc_str = DateTime::<Utc>::from(capture_end_time).format("%Y-%m-%d %H:%M:%S").to_string();
    let now_utc_str = DateTime::<Utc>::from(now).format("%Y-%m-%d %H:%M:%S").to_string();
    info!("Start {} - {} Now: {}", start_time_utc_str, end_time_utc_str, now_utc_str);    
    if duration > 0 {
        next_capture_time = next_capture_time + Duration::from_secs(duration as u64);
        if capture_start_time < capture_end_time {
            if next_capture_time < capture_start_time {
                next_capture_time = capture_start_time;
            }
            else if next_capture_time > capture_end_time {
                // stop capture
                return None;
            }
        }
        return Some(next_capture_time);
    }
    else {
        let offset = FixedOffset::east_opt(timezone * 60 * 60).unwrap();
        let now_with_offset = Local::now().with_timezone(&offset);
        // parse now_with_offset to string
        let now_str = now_with_offset.format("%Y-%m-%d %H:%M:%S").to_string();
        info!("Now with offset: {}", now_str);
        // parse now_str to year, day, month, hour, minute, second
        let now_year = now_with_offset.year();
        let now_month = now_with_offset.month();
        let now_day = now_with_offset.day();
        let now_hour = now_with_offset.hour();
        let now_naive = now_with_offset.naive_local();
        let mut lt_hour = lt.hour;
        let mut lt_minute = lt.minute;
        let lt_day = lt.day;
        if lt_day > 0 {
            // LeapTime is specific day
            if lt_hour < 0 { lt_hour = 0; }
            if lt_minute < 0 { lt_minute = 0; }
            let leap_time = NaiveDate::from_ymd_opt(now_year, now_month, lt_day as u32).unwrap()
                .and_hms_opt(lt_hour as u32, lt_minute as u32, 0).unwrap().and_local_timezone(offset).unwrap();
            if now_naive < leap_time.naive_local() {
                // convert leap_time to UTC as DateTime
                next_capture_time = leap_time.into();
            }
            else {
                // LeapTime is interval time, get duration from now to LeapTime
                let mut next_yaer = now_year;
                let mut next_month = now_month;
                if now_month == 12 {
                    next_yaer += 1;
                    next_month = 1;
                }
                else {
                    next_month += 1;
                }
                let today_leap_time = NaiveDate::from_ymd_opt(now_year, now_month, lt_day as u32)
                    .unwrap().and_hms_opt(lt_hour as u32, lt_minute as u32, 0).unwrap().and_local_timezone(offset).unwrap();
                if now_naive < today_leap_time.naive_local() {
                    // today
                    next_capture_time = today_leap_time.into();
                }
                else {
                    // next month
                    let next_month_leap_time = NaiveDate::from_ymd_opt(next_yaer, next_month, lt_day as u32)
                        .unwrap().and_hms_opt(lt_hour as u32, lt_minute as u32, 0).unwrap().and_local_timezone(offset).unwrap();
                    next_capture_time = next_month_leap_time.into();
                }
            }
        }
        else {
            if lt.hour >= 0 {
                // LeapTime is specific time
                if lt_minute < 0 { lt_minute = 0; }
                let leap_time = NaiveDate::from_ymd_opt(now_year, now_month, now_day)
                    .unwrap().and_hms_opt(lt_hour as u32, lt_minute as u32, 0).unwrap().and_local_timezone(offset).unwrap();
                if now_naive < leap_time.naive_local() {
                    // convert leap_time to UTC as DateTime
                    next_capture_time = leap_time.into();
                }
                else {
                    // LeapTime is interval time, get duration from now to LeapTime
                    let tomorrow = now_naive.date() + ChronoDuration::days(1);
                    let tomorrow_leap_time = NaiveDate::from_ymd_opt(tomorrow.year(), tomorrow.month(), tomorrow.day())
                        .unwrap().and_hms_opt(lt_hour as u32, lt_minute as u32, 0).unwrap().and_local_timezone(offset).unwrap();
                    next_capture_time = tomorrow_leap_time.into();
                }
            }
            else {
                if lt.minute > 0 {
                    // LeapTime is specific time 
                    let leap_time = NaiveDate::from_ymd_opt(now_year, now_month, now_day)
                        .unwrap().and_hms_opt(now_hour, lt_minute as u32, 0).unwrap().and_local_timezone(offset).unwrap();
                    if now_naive < leap_time.naive_local() {
                        // convert leap_time to UTC as DateTime
                        next_capture_time = leap_time.into();
                    }
                    else {
                        // LeapTime is interval time, get duration from now to LeapTime
                        if now_hour == 23 {
                            let tomorrow = now_naive.date() + ChronoDuration::days(1);
                            let tomorrow_leap_time = NaiveDate::from_ymd_opt(tomorrow.year(), tomorrow.month(), tomorrow.day())
                                .unwrap().and_hms_opt(0, lt_minute as u32, 0).unwrap().and_local_timezone(offset).unwrap();
                            next_capture_time = tomorrow_leap_time.into();
                        }
                        else {
                            let next_hour = now_hour + 1;
                            let next_leap_time = NaiveDate::from_ymd_opt(now_year, now_month, now_day)
                                .unwrap().and_hms_opt(next_hour, lt_minute as u32, 0).unwrap().and_local_timezone(offset).unwrap();
                            next_capture_time = next_leap_time.into();
                        }
                    }
                }
            }
        }
        if next_capture_time < capture_start_time {
            next_capture_time = capture_start_time;
        }
        else if next_capture_time > capture_end_time && capture_end_time > now.into() {
            // stop capture
            return None;
        }
        return Some(next_capture_time);
    }
}

fn deep_and_light_sleep_start(sleep_mode: SleepMode, wakeup_interval: u64) {
    info!("Sleep Now...");
    unsafe {
        esp_idf_sys::esp_wifi_stop();
    }
    thread::sleep(Duration::from_millis(1000));
    unsafe {
        // light sleep mode
        if sleep_mode == SleepMode::SleepModeLight {
            // gpio wakeup enable
            // esp_idf_sys::gpio_wakeup_enable(GPIO_WAKEUP_INT_PIN_4, esp_idf_sys::gpio_int_type_t_GPIO_INTR_LOW_LEVEL);
            // esp_idf_sys::esp_sleep_enable_gpio_wakeup();
            // wakeup from rtc timer
            if wakeup_interval > 0 {
                esp_idf_sys::esp_sleep_enable_timer_wakeup(wakeup_interval * 1000 * 1000);
            }
        }
        else {
            info!("Deep Sleep Start");
            esp_idf_sys::esp_sleep_enable_gpio_wakeup();            
            esp_idf_sys::esp_sleep_enable_touchpad_wakeup();
            if wakeup_interval > 0 {
                esp_idf_sys::esp_sleep_enable_timer_wakeup(wakeup_interval * 1000 * 1000);
            }
            esp_idf_sys::esp_deep_sleep_start();
        }

        // deep sleep mode (not here)
        if sleep_mode == SleepMode::SleepModeLight {
            let _result = esp_idf_sys::esp_light_sleep_start();
            // gpio interrupt enable
            // esp_idf_sys::gpio_set_intr_type(GPIO_WAKEUP_INT_PIN_4, esp_idf_sys::gpio_int_type_t_GPIO_INTR_ANYEDGE);
        }
    }
}

fn wifi_reconnect(wifi_dev: &mut EspWifi) -> bool{
    // display on
    unsafe {
        esp_idf_sys::esp_wifi_start();
    }
    match wifi_dev.connect() {
        Ok(_) => { info!("Wifi connected"); true},
        Err(ref e) => { info!("{:?}", e); false }
    }
}

fn set_default_config<T : NvsPartitionId>(config: &mut ConfigData, nvs: &mut EspNvs<T>){
    let default_config = config.set_default_config();
    let toml_cfg = convert_config_to_toml_string(&default_config);
    match nvs.set_str("config", toml_cfg.as_str()) {
        Ok(_) => { info!("Set default config"); },
        Err(ref e) => { info!("Set default config failed {:?}", e); }
    }
    match config.load_config(Some(toml_cfg.as_str())) {
        Ok(_) => { info!("Config load success"); },
        Err(ref e) => { info!("Config load failed {:?}", e);
            unsafe {
                esp_idf_sys::nvs_flash_erase();
            }
        }
    };
}

fn convert_config_to_toml_string(keyval: &Vec<(String, String)>) -> String {
    let mut toml_string = String::new();
    for it in keyval {
        toml_string.push_str(&format!("{} = \"{}\"\n", it.0, it.1));
    }
    toml_string
}

// save config
#[allow(dead_code)]
fn save_config<T : NvsPartitionId>(config: &ConfigData, nvs: &mut EspNvs<T>) {
    let save_config = config.get_all_config();
    let toml_cfg = convert_config_to_toml_string(&save_config);
    match nvs.set_str("config", toml_cfg.as_str()) {
        Ok(_) => { info!("Save config"); },
        Err(ref e) => { info!("Set default config failed {:?}", e); }
    }
}<|MERGE_RESOLUTION|>--- conflicted
+++ resolved
@@ -15,8 +15,6 @@
 use chrono::{DateTime, Utc};
 use chrono::{Local, Duration as ChronoDuration, FixedOffset, NaiveDate, Datelike, Timelike};
 
-//use esp_hal_procmacros::ram;
-
 mod wifi;
 mod capture;
 mod autofocus;
@@ -72,6 +70,9 @@
 #[link_section = ".rtc.data"]
 static mut CAPTURE_END_TIME: u64 = 0;
 
+#[link_section = ".rtc.data"]
+static mut LAST_STATUS_POSTED_TIME: u64 = 0;
+
 fn main() -> anyhow::Result<()> {
     esp_idf_svc::sys::link_patches();
     esp_idf_svc::log::EspLogger::initialize_default();
@@ -80,14 +81,15 @@
     let peripherals = Peripherals::take().unwrap();
 
     // eMMC and Camera Power On (low active)
-    let mut emmc_cam_power = PinDriver::output(peripherals.pins.gpio3).unwrap();
-    emmc_cam_power.set_high().expect("Set emmc_cam_power high failure");
+    // let mut emmc_cam_power = PinDriver::output(peripherals.pins.gpio44).unwrap();
     // emmc_cam_power.set_low().expect("Set emmc_cam_power low failure");
+    let mut led_ind = PinDriver::output(peripherals.pins.gpio21).unwrap();
+    led_ind.set_low().expect("Set indicator high failure");
 
     // TouchPad
     let mut touchpad = TouchPad::new();
     touchpad.start();
-    thread::sleep(Duration::from_millis(100));
+    thread::sleep(Duration::from_millis(1000));
 
     // operating mode
     let mut operating_mode = false;
@@ -123,9 +125,6 @@
     // Initialize Configuration Data
     let mut config_data = ConfigData::new();
 
-    // XIAO ESP32S3 is always in operating mode
-    operating_mode = true;
-
     // Initialize NVS
     let nvs_default_partition = EspNvsPartition::<NvsDefault>::take().unwrap();
     let mut nvs = match EspNvs::new(nvs_default_partition, "storage", true) {
@@ -174,7 +173,7 @@
     info!("Auto Capture: {:?}", unsafe { DEEP_SLEEP_AUTO_CAPTURE } );
     info!("Image Count ID: {:?}", unsafe { IMAGE_COUNT_ID });
 
-    let mut current_resolution = camera::framesize_t_FRAMESIZE_VGA;
+    let mut current_resolution = camera::framesize_t_FRAMESIZE_QSXGA;
     if operating_mode {
         // operating mode
         server_info.duration = config_data.duration;
@@ -196,23 +195,26 @@
     server_info.last_capture_date_time = SystemTime::UNIX_EPOCH + Duration::from_secs(unsafe { LAST_CAPTURE_TIME });
     server_info.last_posted_date_time = SystemTime::UNIX_EPOCH + Duration::from_secs(unsafe { LAST_POSTED_TIME });
     server_info.capture_start_time = SystemTime::UNIX_EPOCH + Duration::from_secs(unsafe { CAPTURE_START_TIME });
-    server_info.capture_end_time = SystemTime::UNIX_EPOCH + Duration::from_secs(unsafe { CAPTURE_END_TIME });
+    server_info.capture_end_time = SystemTime::UNIX_EPOCH + Duration::from_secs(unsafe { CAPTURE_END_TIME });    
     server_info.query_prompt = config_data.query_prompt.clone();
     server_info.query_openai = config_data.query_openai;
     server_info.openai_model = config_data.model.clone();
     server_info.status_report = config_data.status_report;
     server_info.status_report_interval = config_data.status_report_interval;
     server_info.post_interval = config_data.post_interval;
+    server_info.capture_frames_at_once = config_data.capture_frames_at_once;
+    server_info.overwrite_saved = config_data.overwrite_saved;
+    let mut last_status_posted_time = SystemTime::UNIX_EPOCH + Duration::from_secs(unsafe { LAST_STATUS_POSTED_TIME });
     let mut next_capture_time = UNIX_EPOCH + Duration::from_secs(unsafe { NEXT_CAPTURE_TIME });
-    let mut capture_count = unsafe { IMAGE_COUNT_ID };
+    let mut capture_id = unsafe { IMAGE_COUNT_ID };
     let mut current_track_id = server_info.track_id;
     let mut current_duration = server_info.duration;
     let dt_utc : DateTime<Utc> = DateTime::<Utc>::from(next_capture_time);
     let fixed_offset = FixedOffset::east_opt(config_data.timezone_offset * 3600).unwrap();
     let dt_local = DateTime::<Local>::from_naive_utc_and_offset(dt_utc.naive_utc(), fixed_offset);
-    info!("Next Capture Time: {}", dt_local.format("%Y-%m-%d %H:%M:%S"));
-
-    let status_post_need = server_info.status_report && (capture_count % server_info.status_report_interval) == 0;
+    info!("Next Capture Time: {} Capture Count: {}", dt_local.format("%Y-%m-%d %H:%M:%S"), capture_id);
+
+    let status_post_need = server_info.status_report && (capture_id % server_info.status_report_interval) == 0;
     // current_settings into server_info
     server_info.leap_time = LeapTime {
         year: -1,
@@ -286,7 +288,6 @@
                 }
             };
             server.start();
-            server.set_server_info(server_info.clone());
             server_enalbed = true;
             Some(server)
         },
@@ -296,9 +297,13 @@
     };
 
     // Initialize the camera
+    let xclk = match server_info.capture_frames_at_once == 0 && ! operating_mode {
+        true => 5000000,
+        false => 25000000,
+    };
     let cam = Camera::new(
-        peripherals.pins.gpio43,    // PWDN
-        peripherals.pins.gpio0,     // RESET
+        // peripherals.pins.gpio0,      // PWDN NO USE
+        // peripherals.pins.gpio0,      // RESET NO USE
         peripherals.pins.gpio10,    // XCLK
         peripherals.pins.gpio40,    // SIOD
         peripherals.pins.gpio39,    // SIOC
@@ -313,11 +318,11 @@
         peripherals.pins.gpio38,    // VSYNC
         peripherals.pins.gpio47,    // HREF
         peripherals.pins.gpio13,    // PCLK
-        20000000,                    // XCLK frequency
+        xclk,                   // XCLK frequency
         10,                         // JPEG quality
-        2,                         // Frame buffer count
+        2,                          // Frame buffer count (back to 2 for double buffering)
         camera::camera_grab_mode_t_CAMERA_GRAB_LATEST,        // grab mode
-        // camera::camera_grab_mode_t_CAMERA_GRAB_WHEN_EMPTY,    // grab mode
+        //camera::camera_grab_mode_t_CAMERA_GRAB_WHEN_EMPTY,    // grab mode
         current_resolution,        // frame size have to be maximum resolution
     );
     let camera_device : Camera = match cam {
@@ -343,16 +348,22 @@
     if operating_mode {
         unsafe { DEEP_SLEEP_AUTO_CAPTURE = false; }
         config_data.auto_capture = false;
-    }
-
+        server_info.last_access_time = SystemTime::now();
+        server.as_mut().unwrap().set_server_info(server_info.clone());
+    }
+
+    led_ind.set_high().expect("Set indicator high failure");
     let mut one_shot = false;
+    let mut movie_mode = false;
+    let mut capture_indicator_on = false;
     loop {
         // imagefiles::list_files(Path::new("/eMMC"));
         if config_data.auto_capture || unsafe { DEEP_SLEEP_AUTO_CAPTURE } {
             server_info.capture_started = true;
         }
         // read battery voltage
-        let battery_voltage : f32 =  adc.read(&mut adc_pin).unwrap() as f32 * 2.0 / 1000.0;
+        // let battery_voltage : f32 =  adc.read(&mut adc_pin).unwrap() as f32 * 2.0 / 1000.0;
+        let battery_voltage : f32 = 0.0;
 
         if operating_mode {
             let rssi = wifi::get_rssi();
@@ -360,13 +371,7 @@
                 wifi_reconnect(&mut wifi_dev.as_mut().unwrap());
             }
             server.as_mut().unwrap().set_current_rssi(rssi);
-<<<<<<< HEAD
-            // read battery voltage
-            // let battery_voltage : f32 =  adc.read(&mut adc_pin).unwrap() as f32 * 2.0 / 1000.0;
             // server.as_mut().unwrap().set_current_battery_voltage(battery_voltage);
-=======
-            server.as_mut().unwrap().set_current_battery_voltage(battery_voltage);
->>>>>>> dc09ec91
             server_info = server.as_mut().unwrap().get_server_info().clone();
 
             // check save config
@@ -388,6 +393,8 @@
                 config_data.leap_day = server_info.leap_time.day;
                 config_data.leap_hour = server_info.leap_time.hour;
                 config_data.leap_minute = server_info.leap_time.minute;
+                config_data.capture_frames_at_once = server_info.capture_frames_at_once;
+                config_data.overwrite_saved = server_info.overwrite_saved;
                 let save_config = config_data.get_all_config();
                 let toml_cfg = convert_config_to_toml_string(&save_config);
                 match nvs.set_str("config", toml_cfg.as_str()) {
@@ -398,16 +405,6 @@
             }
             one_shot = server.as_mut().unwrap().get_one_shot();
             current_duration = server_info.duration;
-<<<<<<< HEAD
-            // server.as_mut().unwrap().set_server_capture_started(server_info.capture_started);
-            // if server_info.latest_access_time.elapsed().unwrap().as_secs() > config_data.idle_in_sleep_time as u64 {
-            //     if operating_mode_start_time.elapsed().unwrap().as_secs() > config_data.idle_in_sleep_time as u64 {
-            //         operating_mode = false;
-            //         // emmc_cam_power.set_high().expect("Set emmc_cam_power high failure");
-            //         deep_and_light_sleep_start(SleepMode::SleepModeDeep, 0);
-            //     }
-            // }    
-=======
             server.as_mut().unwrap().set_server_capture_started(server_info.capture_started);
             if !server_info.capture_started {
                 // when idle, check last access time
@@ -415,12 +412,12 @@
                     let last_access_time = server_info.last_access_time.elapsed().unwrap().as_secs();
                     if last_access_time > config_data.idle_in_sleep_time as u64 {
                         operating_mode = false;
-                        emmc_cam_power.set_high().expect("Set emmc_cam_power high failure");
+                        info!("Idle time {:?} over. Go to sleep", last_access_time);
+                        // emmc_cam_power.set_high().expect("Set emmc_cam_power high failure");
                         deep_and_light_sleep_start(SleepMode::SleepModeDeep, 0);
                     }
                 }
             }    
->>>>>>> dc09ec91
         }
 
         let key_event = touchpad.get_key_event_and_clear();
@@ -430,14 +427,23 @@
                     // millisecond
                     let push_time = touchpad.get_button_press_time(Key::Center);
                     if push_time > 3000 {
-                        info!("Long press center key");
+                        info!("Long press center key {}", push_time);
                         server_info.capture_started = true;
+                        server_info.capture_frames_at_once = -1;
+                        movie_mode = true;
                         server.as_mut().unwrap().set_server_capture_started(server_info.capture_started);
+                        server.as_mut().unwrap().set_capture_frames_at_once(server_info.capture_frames_at_once);
+
                     }
                     else {
-                        info!("Short press center key");
-                        server_info.capture_started = true;
+                        info!("Center key down");
+                        server_info.capture_started = false;
+                        server_info.capture_frames_at_once = 0;
+                        movie_mode = false;
+                        // indicator off
+                        led_ind.set_high().expect("Set indicator high failure");
                         server.as_mut().unwrap().set_server_capture_started(server_info.capture_started);
+                        server.as_mut().unwrap().set_capture_frames_at_once(server_info.capture_frames_at_once);
                     }
                     if server_info.duration == 0 && server_info.leap_time.day < 0
                         && server_info.leap_time.hour < 0 && server_info.leap_time.minute < 0 {
@@ -457,35 +463,60 @@
             current_resolution = server_info.resolution;
             capture.change_resolution(current_resolution);
         }
+        capture.set_capturing_duration(server_info.capture_frames_at_once);
         if server_info.capture_started {
-            info!("Capture started");
+            if !capture_indicator_on {
+                // indicator on
+                led_ind.set_low().expect("Set indicator low failure");
+                capture_indicator_on = true;
+            }
+            else {
+                led_ind.set_high().expect("Set indicator high failure");
+                capture_indicator_on = false;
+            }
             if current_track_id != server_info.track_id {
                 info!("Track ID changed: {} -> {}", current_track_id, server_info.track_id); 
                 current_track_id = server_info.track_id;
-                capture_count = 0;
+                capture_id = 0;
             }
             if server_info.autofocus_once {
-                if capture_count == 0 {
+                if capture_id == 0 {
                     capture.autofocus_request();
                 }
             }
             else {
                 capture.autofocus_request();
             }
-            if capture_count == 0 {
+            if capture_id == 0 {
                 next_capture_time = SystemTime::now();
-            }
-            info!("Capture Track ID: {} Count: {} Resolution: {}", current_track_id, capture_count, current_resolution);
-            capture.capture_request(current_track_id, capture_count);
+                capture.set_overwrite_saved(server_info.overwrite_saved);
+            }
+            else {
+                capture.set_overwrite_saved(false);
+            }
+            if movie_mode && capture_id == 0 || !movie_mode {
+                // indicator on
+                led_ind.set_low().expect("Set indicator low failure");
+                info!("Capture Started Track ID: {} Count: {} Resolution: {}", current_track_id, capture_id, current_resolution);
+                capture.capture_request(current_track_id, capture_id);
+            }
+            if movie_mode {
+                capture_id += 1;
+                thread::sleep(Duration::from_millis(100));
+                continue;
+            }
             loop {
                 if capture.get_capture_status() {
                     info!("Capture done");
                     break;
                 }
-                thread::sleep(Duration::from_millis(10));
-            }
+                thread::sleep(Duration::from_millis(100));
+            }
+            // get last capture id
+            capture_id = capture.get_capture_id();
             if server_info.query_openai {
-                monitoring_thread.set_query_start(server_info.query_prompt.clone(), current_track_id, capture_count);
+                info!("Query OpenAI: Track :{} frame No.:{}", current_track_id, capture_id);
+                monitoring_thread.set_query_start(server_info.query_prompt.clone(), current_track_id, capture_id);
                 loop {
                     if !monitoring_thread.get_query_status() {
                         let reply = monitoring_thread.get_query_reply();
@@ -502,34 +533,41 @@
             }
             let capture_info = capture.get_capture_info();
             if capture_info.status {
-                info!("Write done {}: width:{} height:{} image_size:{}", capture_count, capture_info.width, capture_info.height, capture_info.size);
-                if server_info.status_report && (capture_count % server_info.status_report_interval) == 0 {
+                info!("Write Frame ID {}: width:{} height:{} image_size:{}", capture_id, capture_info.width, capture_info.height, capture_info.size);
+                if server_info.status_report && (last_status_posted_time.elapsed().unwrap().as_secs() > server_info.status_report_interval as u64) {
                     // capture time
                     let dt_utc : DateTime<Utc> = DateTime::<Utc>::from(SystemTime::now());
                     let fixed_offset = FixedOffset::east_opt(server_info.timezone * 3600).unwrap();
                     let dt_local = DateTime::<Local>::from_naive_utc_and_offset(dt_utc.naive_utc(), fixed_offset);
                     let capture_time = dt_local.format("%Y-%m-%d %H:%M:%S").to_string();
                     let message = format!("STATUS REPORT: {}:{} {} {}V {}dBm", 
-                        current_track_id, capture_count, capture_time,
+                        current_track_id, capture_id, capture_time,
                          battery_voltage, wifi::get_rssi());
-                    monitoring_thread.post_message_request(message, current_track_id, capture_count);
+                    monitoring_thread.post_message_request(message, current_track_id, capture_id);
                     loop {
                         if !monitoring_thread.get_post_message_status() {
                             break;
                         }
                         thread::sleep(Duration::from_millis(10));
                     }
+                    last_status_posted_time = SystemTime::now();
                 }    
                 server_info.last_capture_date_time = SystemTime::now();
                 if server_enalbed {
                     server.as_mut().unwrap().set_last_capture_date_time(server_info.last_capture_date_time);
                 }
-                capture_count += 1;
-                server_info.current_capture_id = capture_count;
-            }
+                server_info.current_capture_id = capture_id;
+                // increment capture_id
+                capture_id += 1;
+            }
+
+            // indicator off
+            led_ind.set_high().expect("Set indicator high failure");
+            capture_indicator_on = false;            
+            
             if one_shot {
                 server_info.capture_started = false;
-                capture_count = 0;
+                capture_id = 0;
                 server.as_mut().unwrap().set_one_shot_completed();
                 thread::sleep(Duration::from_millis(100));
                 continue;
@@ -549,9 +587,9 @@
                     if server_enalbed {
                         server.as_mut().unwrap().set_server_capture_started(server_info.capture_started);
                     }
-                    capture_count = 0;
+                    capture_id = 0;
                     unsafe {
-                        IMAGE_COUNT_ID = capture_count;
+                        IMAGE_COUNT_ID = capture_id;
                         DEEP_SLEEP_AUTO_CAPTURE = server_info.capture_started;
                         DURATION_TIME = current_duration;
                         CURRENT_RESOLUTION = current_resolution;
@@ -560,8 +598,9 @@
                         LAST_POSTED_TIME = server_info.last_posted_date_time.duration_since(UNIX_EPOCH).unwrap().as_secs() as u64;
                         CAPTURE_START_TIME = server_info.capture_start_time.duration_since(UNIX_EPOCH).unwrap().as_secs() as u64;
                         CAPTURE_END_TIME = server_info.capture_end_time.duration_since(UNIX_EPOCH).unwrap().as_secs() as u64;
-                    }
-                    emmc_cam_power.set_high().expect("Set emmc_cam_power high failure");
+                        LAST_STATUS_POSTED_TIME = last_status_posted_time.duration_since(UNIX_EPOCH).unwrap().as_secs() as u64;
+                    }
+                    // emmc_cam_power.set_high().expect("Set emmc_cam_power high failure");
                     deep_and_light_sleep_start(SleepMode::SleepModeDeep, 0);
                     SystemTime::now() // not reached
                 }
@@ -588,7 +627,7 @@
                 }
                 _ => {
                     unsafe {
-                        IMAGE_COUNT_ID = capture_count;
+                        IMAGE_COUNT_ID = capture_id;
                         DEEP_SLEEP_AUTO_CAPTURE = true;
                         NEXT_CAPTURE_TIME = next_capture_time.duration_since(UNIX_EPOCH).unwrap().as_secs() as u64;
                         DURATION_TIME = current_duration;
@@ -598,6 +637,7 @@
                         LAST_POSTED_TIME = server_info.last_posted_date_time.duration_since(UNIX_EPOCH).unwrap().as_secs() as u64;
                         CAPTURE_START_TIME = server_info.capture_start_time.duration_since(UNIX_EPOCH).unwrap().as_secs() as u64;
                         CAPTURE_END_TIME = server_info.capture_end_time.duration_since(UNIX_EPOCH).unwrap().as_secs() as u64;
+                        LAST_STATUS_POSTED_TIME = last_status_posted_time.duration_since(UNIX_EPOCH).unwrap().as_secs() as u64;
                     }
                     // emmc_cam_power.set_high().expect("Set emmc_cam_power high failure");
                     deep_and_light_sleep_start(SleepMode::SleepModeDeep, sleep_time.as_secs());
@@ -605,8 +645,8 @@
             }
         }
         else {
-            if capture_count > 0 {
-                capture_count = 0;
+            if capture_id > 0 {
+                capture_id = 0;
             }
             thread::sleep(Duration::from_millis(100));
         }
